--- conflicted
+++ resolved
@@ -45,8 +45,7 @@
         # Ensure required columns exist
         if 'date' not in df.columns or 'geo' not in df.columns or 'value' not in df.columns:
             st.warning(f"Retail sales CSV '{filepath}' missing expected columns (date, geo, value). Found: {df.columns.tolist()}")
-            return pd.DataFrame()
-            
+            return pd.DataFrame             
         df['date'] = pd.to_datetime(df['date'], errors='coerce')
         df.dropna(subset=['date'], inplace=True)
         
@@ -68,26 +67,25 @@
     try:
         df = pd.read_csv(filepath)
         
-<<<<<<< HEAD
+
         time_period_col = None
         obs_value_col = None
 
-=======
+
         # --- NEW: Robustly identify TIME_PERIOD and OBS_VALUE ---
         time_period_col = None
         obs_value_col = None
 
         # Look for TIME_PERIOD column (case-insensitive)
->>>>>>> aa499a8c
+ aa499a8c660667cadc066d07ec0a9f6d50c30db2
         for col in df.columns:
             if 'TIME_PERIOD' in col.upper():
                 time_period_col = col
                 break
         
-<<<<<<< HEAD
-=======
+
         # Look for OBS_VALUE column (case-insensitive)
->>>>>>> aa499a8c
+ aa499a8c660667cadc066d07ec0a9f6d50c30db2
         for col in df.columns:
             if 'OBS_VALUE' in col.upper():
                 obs_value_col = col
@@ -106,7 +104,7 @@
             'GEO': 'geo' # Standardize GEO if present (Eurostat uses 'GEO')
         })
 
-<<<<<<< HEAD
+
         # --- NEW: Standardize other common Eurostat dimension columns (case-insensitive) ---
         # Iterate through all columns and rename if they match expected dimension names
         for original_col in df_processed.columns.tolist():
@@ -120,8 +118,7 @@
             elif original_col.upper() == 'INDIC_BT': df_processed = df_processed.rename(columns={original_col: 'indic_bt'}) # For retail data if it comes in long format
 
 
-=======
->>>>>>> aa499a8c
+ aa499a8c660667cadc066d07ec0a9f6d50c30db2
         # Clean 'value' column
         df_processed['value'] = pd.to_numeric(
             df_processed['value'].astype(str).str.replace(r'[a-zA-Z\s:]', '', regex=True), 
